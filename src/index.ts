import { Octokit } from '@octokit/rest'
import { context } from '@actions/github'

import { Configuration, OpenAIApi } from 'openai'

<<<<<<< HEAD
const OPEN_AI_PRIMING = `You are an expert programmer, and you are trying to summarize a git diff. The git diff is not in the usual format, but in a very close format. Go over the git diff and summarize it. Do not repeat comments from the code in the summary.
Please notice that a line that starting with \`-\` means that line was deleted.
A line starting with \`+\` means it was added.
A line that starts with neither is code given for context and better understanding. It is not part of the diff.
An example of the diff format:
\`\`\`
--- a/packages/utils/math/IAmNotARealFile.ts
+++ b/packages/utils/math/IAmNotARealFile.ts
@@ -1 +1 @@
-export const I_AM_NOT_A_REAL_FILE = 20;
+export const I_AM_NOT_A_REAL_FILE = 21;
export const ANOTHER_CONSTANT = 40;
\`\`\`
This means that the constant \`I_AM_NOT_A_REAL_FILE\` was changed from 20 to 21.

Please write a summary of the changes in the diff.
For each change, if there is a relevant file, write [filename]: [comment]. An example of this format is
\`\`\`
[packages/utils/math/IAmNotARealFile.ts]: constant \`I_AM_NOT_A_REAL_FILE\` was changed from \`20\` to \`21\`
\`\`\`
If there are any other changes that are not localized to a single file, write them as [general]: [comment].
Fot example, if we swithced the distance graph calculation from using scipy to numpy, and it required changes in many files, write:
\`\`\`
[General]: Switched distance graph calculation from \`scipy\` to \`numpy\`
\`\`\`
Write every file comment and general comment in a new line.
`
=======
const OPEN_AI_PRIMING = 'You are an expert programmer, and you are trying to summarize a git diff. The git diff is not in the usual format, but in a very close format. Go over the git diff and summarize it. Do not repeat comments from the code in the summary.\n' +
  'Please notice that a line that starting with `-` means that line was deleted.\n' +
  'A line starting with `+` means it was added.\n' +
  'A line that starts with neither is code given for context and better understanding. It is not part of the diff.\n' +
  'An example of the diff format:\n' +
  '```\n' +
  '--- a/packages/utils/math/IAmNotARealFile.ts\n' +
  '+++ b/packages/utils/math/IAmNotARealFile.ts\n' +
  '@@ -1 +1 @@\n' +
  '-export const I_AM_NOT_A_REAL_FILE = 20;\n' +
  '+export const I_AM_NOT_A_REAL_FILE = 21;\n' +
  'export const ANOTHER_CONSTANT = 40;\n' +
  '```\n' +
  'This means that the constant `I_AM_NOT_A_REAL_FILE` was changed from 20 to 21.\n' +
  '\n' +
  'Please write a summary of the changes in the diff.\n' +
  '\n' +
  'Fot example, if we swithced the distance graph calculation from using scipy to numpy, and it required changes in many files, write:\n' +
  '```\n' +
  '* Switched distance graph calculation from `scipy` to `numpy`\n' +
  '```\n' +
  'Write every summary comment in a new line. Comments should be in a bullet point list, each line starting with a `*`.' +
  'The summary should not include comments copied from the code. Write more important comments before less important ones.' +
  'The output should be easily readable. When in doubt, write less comments and not more.' +
  'Readability is top priority. Write only the most important comments about the diff.'
>>>>>>> 58963195

const MAX_COMMITS_TO_SUMMARIZE = 5

const octokit = new Octokit({
  auth: process.env.GITHUB_TOKEN
})

const configuration = new Configuration({
  apiKey: process.env.OPENAI_API_KEY
})
const openai = new OpenAIApi(configuration)

function formatGitDiff (filename: string, patch: string): string {
  const result = []
  result.push(`--- a/${filename}`)
  result.push(`+++ b/${filename}`)
  for (const line of patch.split('\n')) {
    result.push(line)
  }
  result.push('')
  return result.join('\n')
}

async function getOpenAICompletion (comparison: Awaited<ReturnType<typeof octokit.repos.compareCommits>>, completion: string): Promise<string> {
  try {
    const diffResponse = await octokit.request(comparison.url)

    // eslint-disable-next-line @typescript-eslint/restrict-template-expressions
    const commitRawDiff = diffResponse.data.files.map((file: any) => formatGitDiff(file.filename, file.patch)).join('\n')

    // eslint-disable-next-line @typescript-eslint/restrict-template-expressions
    const openAIPrompt = `${OPEN_AI_PRIMING}\n\nThe git diff is:\n\`\`\`\n${commitRawDiff}\n\`\`\`\n\nThe summary is:\n`

    const response = await openai.createCompletion({
      model: 'text-davinci-003',
      prompt: openAIPrompt,
      max_tokens: 512,
      temperature: 0.5
    })

    if (response.data.choices !== undefined && response.data.choices.length > 0) {
      completion = response.data.choices[0].text ?? "Error: couldn't generate summary"
    }
  } catch (error) {
    console.error(error)
  }
  return completion
}

async function run (): Promise<void> {
  // Get the pull request number and repository owner and name from the context object
  const {
    number
  } = (context.payload.pull_request as {
    number: number
  })
  const issueNumber = number
  const repository = context.payload.repository

  if (repository === undefined) {
    throw new Error('Repository undefined')
  }

  const comments = await octokit.paginate(octokit.issues.listComments, {
    owner: repository.owner.login,
    repo: repository.name,
    issue_number: issueNumber
  })

  let commitsSummarized = 0

  // For each commit, get the list of files that were modified
  const commits = await octokit.paginate(octokit.pulls.listCommits, {
    owner: repository.owner.login,
    repo: repository.name,
    pull_number: issueNumber
  })

  for (const commit of commits) {
    // Check if a comment for this commit already exists
    const expectedComment = `GPT summary of ${commit.sha}:`
    const regex = new RegExp(`^${expectedComment}.*`)
    const existingComment = comments.find((comment) => regex.test(comment.body ?? ''))

    // If a comment already exists, skip this commit
    if (existingComment !== undefined) {
      continue
    }

    // Get the commit object with the list of files that were modified
    const commitObject = await octokit.repos.getCommit({
      owner: repository.owner.login,
      repo: repository.name,
      ref: commit.sha
    })

    if (commitObject.data.files === undefined) {
      throw new Error('Files undefined')
    }

    const isMergeCommit = (commitObject.data.parents.length !== 1)
    const parent = commitObject.data.parents[0].sha

    const comparison = await octokit.repos.compareCommits({
      owner: repository.owner.login,
      repo: repository.name,
      base: parent,
      head: commit.sha
    })

    let completion = "Error: couldn't generate summary"
    if (!isMergeCommit) {
      completion = await getOpenAICompletion(comparison, completion)
    } else {
      completion = 'Not generating summary for merge commits'
    }

    // Create a comment on the pull request with the names of the files that were modified in the commit
    const comment = `GPT summary of ${commit.sha}:\n\n${completion}`

    await octokit.issues.createComment({
      owner: repository.owner.login,
      repo: repository.name,
      issue_number: issueNumber,
      body: comment,
      commit_id: commit.sha
    })
    commitsSummarized++
    if (commitsSummarized >= MAX_COMMITS_TO_SUMMARIZE) {
      console.log('Max commits summarized - if you want to summarize more, rerun the action. This is a protection against spamming the PR with comments')
      break
    }
  }
}

run().catch(error => {
  console.error(error)
  process.exit(1)
})<|MERGE_RESOLUTION|>--- conflicted
+++ resolved
@@ -3,8 +3,8 @@
 
 import { Configuration, OpenAIApi } from 'openai'
 
-<<<<<<< HEAD
-const OPEN_AI_PRIMING = `You are an expert programmer, and you are trying to summarize a git diff. The git diff is not in the usual format, but in a very close format. Go over the git diff and summarize it. Do not repeat comments from the code in the summary.
+const OPEN_AI_PRIMING = `You are an expert programmer, and you are trying to summarize a git diff.
+The git diff is not in the usual format, but in a very close format.
 Please notice that a line that starting with \`-\` means that line was deleted.
 A line starting with \`+\` means it was added.
 A line that starts with neither is code given for context and better understanding. It is not part of the diff.
@@ -18,46 +18,19 @@
 export const ANOTHER_CONSTANT = 40;
 \`\`\`
 This means that the constant \`I_AM_NOT_A_REAL_FILE\` was changed from 20 to 21.
+Note that is is an example and not part of the real diff.
 
 Please write a summary of the changes in the diff.
-For each change, if there is a relevant file, write [filename]: [comment]. An example of this format is
+Fot example, if we swithced the distance graph calculation from using scipy to numpy, write
 \`\`\`
-[packages/utils/math/IAmNotARealFile.ts]: constant \`I_AM_NOT_A_REAL_FILE\` was changed from \`20\` to \`21\`
+* Switched distance graph calculation from \`scipy\` to \`numpy\`
 \`\`\`
-If there are any other changes that are not localized to a single file, write them as [general]: [comment].
-Fot example, if we swithced the distance graph calculation from using scipy to numpy, and it required changes in many files, write:
-\`\`\`
-[General]: Switched distance graph calculation from \`scipy\` to \`numpy\`
-\`\`\`
-Write every file comment and general comment in a new line.
+Write every summary comment in a new line.
+Comments should be in a bullet point list, each line starting with a \`*\`.
+The summary should not include comments copied from the code.
+The output should be easily readable. When in doubt, write less comments and not more.
+Readability is top priority. Write only the most important comments about the diff.
 `
-=======
-const OPEN_AI_PRIMING = 'You are an expert programmer, and you are trying to summarize a git diff. The git diff is not in the usual format, but in a very close format. Go over the git diff and summarize it. Do not repeat comments from the code in the summary.\n' +
-  'Please notice that a line that starting with `-` means that line was deleted.\n' +
-  'A line starting with `+` means it was added.\n' +
-  'A line that starts with neither is code given for context and better understanding. It is not part of the diff.\n' +
-  'An example of the diff format:\n' +
-  '```\n' +
-  '--- a/packages/utils/math/IAmNotARealFile.ts\n' +
-  '+++ b/packages/utils/math/IAmNotARealFile.ts\n' +
-  '@@ -1 +1 @@\n' +
-  '-export const I_AM_NOT_A_REAL_FILE = 20;\n' +
-  '+export const I_AM_NOT_A_REAL_FILE = 21;\n' +
-  'export const ANOTHER_CONSTANT = 40;\n' +
-  '```\n' +
-  'This means that the constant `I_AM_NOT_A_REAL_FILE` was changed from 20 to 21.\n' +
-  '\n' +
-  'Please write a summary of the changes in the diff.\n' +
-  '\n' +
-  'Fot example, if we swithced the distance graph calculation from using scipy to numpy, and it required changes in many files, write:\n' +
-  '```\n' +
-  '* Switched distance graph calculation from `scipy` to `numpy`\n' +
-  '```\n' +
-  'Write every summary comment in a new line. Comments should be in a bullet point list, each line starting with a `*`.' +
-  'The summary should not include comments copied from the code. Write more important comments before less important ones.' +
-  'The output should be easily readable. When in doubt, write less comments and not more.' +
-  'Readability is top priority. Write only the most important comments about the diff.'
->>>>>>> 58963195
 
 const MAX_COMMITS_TO_SUMMARIZE = 5
 
